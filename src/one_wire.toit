// Copyright (C) 2022 Toitware ApS. All rights reserved.
// Use of this source code is governed by an MIT-style license that can be
// found in the LICENSE file.

import rmt

/**
Support for 1-wire protocol.

The 1-wire protocol is implemented with ESP32's hardware supported RMT module.
*/

/**
The 1-wire protocol.

Use $read_bits and $write_bits to read or write bytes to the receiver.

Use $write_then_read to write bytes to the receiver and then immediately start reading.

Use $reset to reset the receiver.
*/
class Protocol:
  // Exception thrown when the signal couldn't be decoded.
  static INVALID_SIGNAL ::= "INVALID_SIGNAL"

  /*
  Timings: https://www.maximintegrated.com/en/design/technical-documents/app-notes/1/126.html

  The timings are giving as constants A, B, ... which have been incorporated into
    constant names below.
  */

  // Constant H from the application note.
  static RESET_LOW_ ::= 480
  // Constant I from the application note.
  static RESET_HIGH_BEFORE_SAMPLE_ ::= 70
  // Constant J from the application note.
  static RESET_HIGH_AFTER_SAMPLE_ ::= 410
  static RESET_HIGH_ ::= RESET_HIGH_BEFORE_SAMPLE_ + RESET_HIGH_AFTER_SAMPLE_
  // While resetting the idle threshold needs to be higher than any of the
  //   timings above.
  static RESET_IDLE_THRESHOLD_ ::= 480 + 50

  // IO_TIME_SLOT is the same for Write 1, Write 0, and Read.
  static IO_TIME_SLOT_ ::= 70

  // Read consists of pulling the line low for 6us, then waiting for 9us, before sampling.
  // Finally, the line should be kept high for another 55us.
  // Constant A from the application note.
  static READ_LOW_ ::= 6
  // Constant E from the application note.
  static READ_HIGH_BEFORE_SAMPLE_ ::= 9
  // Constant F from the application note.
  static READ_HIGH_AFTER_SAMPLE_ ::= 55
  static READ_HIGH_ ::= READ_HIGH_BEFORE_SAMPLE_ + READ_HIGH_AFTER_SAMPLE_

  // Writing a 0 consists of pulling the line low for 60us.
  // Constant C from the application note.
  static WRITE_0_LOW_ ::= 60
  // Writing a 1 consists of pulling the line low for 6us.
  // Constant A from the application note.
  static WRITE_1_LOW_ ::= 6

  // Idle threshold.
  // Needs to be larger than any duration occurring during write slots.
  // We need to change the threshold when resetting as the reset time
  //   is significantly higher.
  static IDLE_THRESHOLD_ ::= IO_TIME_SLOT_ + 5

  static SIGNALS_PER_BIT_ ::= 2
  static SIGNALS_PER_BYTE_ ::= BITS_PER_BYTE * SIGNALS_PER_BIT_

  rx_channel_/rmt.Channel
  tx_channel_/rmt.Channel

  /**
  Constructs a 1-Wire protocol using the given $rx and $tx channel.

  Configures the channels and the underlying pin for 1-wire.

  # Advanced
  The $rx_buffer_size should be left unchanged unless the protocol requires
    many bytes to be read in sequence without allowing any pause.
  Generally, it is recommended to just split read operations into managable chunks.
  */
  constructor --rx/rmt.Channel --tx/rmt.Channel --rx_buffer_size/int=1024:
    rx_channel_ = rx
    tx_channel_ = tx
    tx_channel_.config_tx --idle_level=1
    // The default is slightly above 1us. For 1-wire we prefer a more sensitive filter.
    filter_ticks_threshold := 30
    rx_channel_.config_rx
        --filter_ticks_thresh=filter_ticks_threshold
        --idle_threshold=IDLE_THRESHOLD_
        --rx_buffer_size=rx_buffer_size

    rmt.rmt_config_bidirectional_pin_ rx_channel_.pin.num tx_channel_.num

  /**
  Writes the given bytes and then reads the given $byte_count number of bytes.

  Should be used when the read must happen shortly after the write as there
    is little interruption between the write and the read.

  The function first writes the $bytes, waiting for the write to complete.
    Then it starts reading the $byte_count. This sequence happens in C code
    and the switch from writing to reading generally takes between 100 and 150us.
  */
  write_then_read bytes/ByteArray byte_count/int -> ByteArray:
    write_signals := encode_write_signals_ bytes --count=(bytes.size * BITS_PER_BYTE)
    read_signals := encode_read_signals_ --bit_count=(byte_count * BITS_PER_BYTE)

    expected_bytes_count := (bytes.size + byte_count) * SIGNALS_PER_BYTE_ * rmt.BYTES_PER_SIGNAL
    received_signals := rmt.transmit_and_receive --rx=rx_channel_ --tx=tx_channel_ --transmit=write_signals --receive=read_signals expected_bytes_count
    return decode_signals_to_bytes_ received_signals byte_count

  /**
  Decodes the given $signals to bytes.

  Decoding starts from the given $from byte and decodes $byte_count bytes.
  */
  decode_signals_to_bytes_ signals/rmt.Signals --from/int=0 byte_count/int -> ByteArray:
    assert: 0 <= from
    assert: 0 <= byte_count

    if from + byte_count * SIGNALS_PER_BYTE_ > signals.size: throw INVALID_SIGNAL

    write_signal_count := from * SIGNALS_PER_BYTE_
    result := ByteArray byte_count: 0
    byte_count.repeat:
      result[it] = decode_signals_to_bits_ signals --from=write_signal_count + it * SIGNALS_PER_BYTE_
    return result

<<<<<<< HEAD
  static encode_read_signals_ --bit_count/int -> rmt.Signals:
    signals := rmt.Signals (bit_count * SIGNALS_PER_BIT_)
=======
  encode_read_signals_ --bit_count/int -> rmt.Signals:
    signals := rmt.Signals (bit_count * SIGNALS_PER_BIT)
>>>>>>> 7ecd084e
    bit_count.repeat:
      i := it * SIGNALS_PER_BIT_
      signals.set i --period=READ_LOW_ --level=0
      signals.set (i + 1) --period=READ_HIGH_ --level=1
    return signals

  /**
  Writes $count bits from $value to the receiver.
  */
  write_bits value/int count/int -> none:
    signals := encode_write_signals_ value --count=count
    rmt.transmit tx_channel_ signals

  write_byte value/int -> none:
    write_bits value BITS_PER_BYTE

  /**
  Encodes the given integer or byte array to a sequence of signals.

  The $bits_or_bytes must be either an integer, in which case the $count must be given.
  If $bits_or_bytes is a byte array, then the $count must be equal to $bits_or_bytes * 8.
  */
  encode_write_signals_ bits_or_bytes/any --count/int -> rmt.Signals:
<<<<<<< HEAD
    // Add one bit for the termination signal.
    signals :=  rmt.Signals (count * SIGNALS_PER_BIT_)
=======
    signals := rmt.Signals (count * SIGNALS_PER_BIT)
>>>>>>> 7ecd084e

    if bits_or_bytes is int:
      encode_write_signals_ signals bits_or_bytes --count=count
    else:
      assert: count == bits_or_bytes.size * BITS_PER_BYTE
      offset := 0
      bits_or_bytes.do:
        encode_write_signals_ signals it --from=offset --count=BITS_PER_BYTE
        offset += SIGNALS_PER_BYTE_

    return signals

  encode_write_signals_ signals/rmt.Signals bits/int --from/int=0 --count/int -> none:
    write_signal_count := count * SIGNALS_PER_BIT_
    assert: count <= 8
    assert: 0 <= from < signals.size
    assert: from + write_signal_count < signals.size
    count.repeat:
      // Write the lowest bit.
      delay := ?
      if bits & 0x01 == 1:
        delay = WRITE_1_LOW_
      else:
        delay = WRITE_0_LOW_
      i := from + it * SIGNALS_PER_BIT_
      signals.set i --period=delay --level=0
      signals.set (i + 1) --period=(IO_TIME_SLOT_ - delay) --level=1
      bits = bits >> 1

  /**
  Reads $count bits from the receiver.

  Can at most read one byte, so $count must satisfy $count <= 8.
  */
  read_bits count/int -> int:
    read_signals := encode_read_signals_ --bit_count=count
    write_signals := rmt.Signals 0
    signals := rmt.transmit_and_receive --rx=rx_channel_ --tx=tx_channel_ --transmit=write_signals --receive=read_signals
        (count + 1) * SIGNALS_PER_BIT_
    return decode_signals_to_bits_ signals --bit_count=count

  read_byte -> int:
    return read_bits BITS_PER_BYTE

  decode_signals_to_bits_ signals/rmt.Signals --from/int=0 --bit_count/int=8 -> int:
    assert: 0 <= from
    assert: 0 <= bit_count <= 8
    if from + bit_count * SIGNALS_PER_BIT_ > signals.size: throw INVALID_SIGNAL

    result := 0
    bit_count.repeat:
      i := from + it * 2
      if (signals.level i) != 0: throw INVALID_SIGNAL
      if (signals.level i + 1) != 1: throw INVALID_SIGNAL

      result = result >> 1
      if (signals.period i) < READ_HIGH_BEFORE_SAMPLE_: result = result | 0x80
    result = result >> (8 - bit_count)

    return result

  /**
  Sends a reset to the receiver and reads whether a receiver is present.
  */
  reset -> bool:
    old_threshold := rx_channel_.idle_threshold
    rx_channel_.idle_threshold = RESET_IDLE_THRESHOLD_
    periods := [
      RESET_LOW_,
      RESET_HIGH_,
    ]
    try:
      received_signals := rmt.transmit_and_receive --rx=rx_channel_ --tx=tx_channel_
          --transmit=rmt.Signals 0
          --receive=rmt.Signals.alternating --first_level=0 periods
          4 * rmt.BYTES_PER_SIGNAL
      return received_signals.size >= 3 and
        // We observe the first low pulse that we sent.
        (received_signals.level 0) == 0 and (RESET_LOW_ - 2) <= (received_signals.period 0) <= (RESET_LOW_ + 10) and
        // We release the bus so it becomes high.
        (received_signals.level 1) == 1 and (received_signals.period 1) > 0 and
        // The receiver signals its presence.
        // In theory we could ensure that we sample at the right time, but it doesn't
        //   really matter. Once we have the device pull low, we should be OK.
        (received_signals.level 2) == 0 and (received_signals.period 2) > 0
    finally:
      rx_channel_.idle_threshold = old_threshold<|MERGE_RESOLUTION|>--- conflicted
+++ resolved
@@ -131,13 +131,8 @@
       result[it] = decode_signals_to_bits_ signals --from=write_signal_count + it * SIGNALS_PER_BYTE_
     return result
 
-<<<<<<< HEAD
-  static encode_read_signals_ --bit_count/int -> rmt.Signals:
+  encode_read_signals_ --bit_count/int -> rmt.Signals:
     signals := rmt.Signals (bit_count * SIGNALS_PER_BIT_)
-=======
-  encode_read_signals_ --bit_count/int -> rmt.Signals:
-    signals := rmt.Signals (bit_count * SIGNALS_PER_BIT)
->>>>>>> 7ecd084e
     bit_count.repeat:
       i := it * SIGNALS_PER_BIT_
       signals.set i --period=READ_LOW_ --level=0
@@ -161,12 +156,7 @@
   If $bits_or_bytes is a byte array, then the $count must be equal to $bits_or_bytes * 8.
   */
   encode_write_signals_ bits_or_bytes/any --count/int -> rmt.Signals:
-<<<<<<< HEAD
-    // Add one bit for the termination signal.
-    signals :=  rmt.Signals (count * SIGNALS_PER_BIT_)
-=======
-    signals := rmt.Signals (count * SIGNALS_PER_BIT)
->>>>>>> 7ecd084e
+    signals := rmt.Signals (count * SIGNALS_PER_BIT_)
 
     if bits_or_bytes is int:
       encode_write_signals_ signals bits_or_bytes --count=count
